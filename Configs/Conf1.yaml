--- conflicted
+++ resolved
@@ -20,24 +20,6 @@
     input_type: 'FO' # ['Visual_FO', 'Visual_PO', 'PC', 'CANN', 'PC+PO', 'pRNN', 'pRNN+PO','CANN+PO', 'CANN_norecurrence']
     exp_name: test
     seed: 2 # Random seed
-<<<<<<< HEAD
-    pRNN: True # Wether to use pRNN for spatial input
-    PC: False # Wether to use fake place cells for spatial input
-    CANN: False # Wether to use CANN for spatial input
-    recurrence: 1 # Wether to use RNN for memory (1 = don't use, other number = number of recurrent steps)
-    with_obs: True # Wether to include visual input (in case of recurrency the one that would bypass RNN)
-    with_HD: True
-    rgb: True # Is visual input RGB?
-    intrinsic: True # Use intrinsic rewards?
-    theta: False
-    single_theta: False
-    random_action_agent: False # If True, overrides all PPO algorithms and chooses actions randomly. Used as control
-    curious_agent: False # Use pRNN loss as reward ?
-    random_init_control: False # If True, never update parameters i.e. test randomly initalized agent, usually as a control
-    offpolicy_prnn_eval: True # If true, action output is off policy (so if PPO is being done, then actions random. Vice versa if random_action_agent)
-    onpolicy_prnn_eval: False # If True, actions chosen at prnn eval (SI, decoding, etc) are chosen on policy. 
-    analyze_agent_behav: False # If true, analyze agent policy (plot policy,state distribution,and more, and calculate mutual info between state and action)
-=======
     spatial: False # Whether AC uses spatial input
     pRNN: False # Whether to use pRNN for spatial input
     PC: False # Whether to use fake place cells for spatial input
@@ -50,7 +32,12 @@
     theta: False
     shared_weights: False
     single_theta: False
->>>>>>> 6a610e4d
+    random_action_agent: False # If True, overrides all PPO algorithms and chooses actions randomly. Used as control
+    curious_agent: False # Use pRNN loss as reward ?
+    random_init_control: False # If True, never update parameters i.e. test randomly initalized agent, usually as a control
+    offpolicy_prnn_eval: True # If true, action output is off policy (so if PPO is being done, then actions random. Vice versa if random_action_agent)
+    onpolicy_prnn_eval: False # If True, actions chosen at prnn eval (SI, decoding, etc) are chosen on policy. 
+    analyze_agent_behav: False # If true, analyze agent policy (plot policy,state distribution,and more, and calculate mutual info between state and action)
 
 hardware:
     use_gpu: True
