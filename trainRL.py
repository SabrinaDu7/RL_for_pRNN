import time
import datetime
import torch
import sys
import os
import shutil
import numpy as np

from omegaconf import OmegaConf, DictConfig, open_dict
import hydra
import wandb

import RLutils
from RLutils.other import device
from RLutils.model import ACModel, RecACModel, ACModelSR, ACModelTheta, ACModelThetaShared, ACModelThetaSingle
from RLutils.agent import ActorCriticAgent
from RLutils.algo import PredictivePPOAlgo, thetaPPOalgo, SingleThetaPPOalgo
from RLutils.pc import FakePlaceCells
from RLutils.analysis import EnvironmentFeaturesAnalysis, OnPolicyAnalysis, mutual_info_policy
from prnn.utils.predictiveNet import PredictiveNet
from prnn.utils.CANNNet import CANNnet
from prnn.utils.thetaRNN import LayerNormRNNCell, RNNCell
from prnn.utils.agent import RandomActionAgent

RNNoptions = {'LayerNormRNNCell' : LayerNormRNNCell ,
              'RNNCell' : RNNCell
                }


class RL_Trainer(object):

    def __init__(self, params):
 
        #############
        ## INIT
        #############

        # Get params, init WandB !!change WandB default folder
        self.params = params

        date = datetime.datetime.now().strftime("%y-%m-%d-%H-%M-%S")
        if params.logging.focus:
            par = eval('params.'+params.logging.focus)
            name = f"{params.exp.exp_name}_{params.logging.focus}_{par}_seed{params.exp.seed}"
        else:
            name = f"{params.exp.exp_name}_seed{params.exp.seed}"
        name_date = f"{name}_{date}/"
        self.model_name = f"{params.logging.project}/{name_date}"
        if params.logging.focus:
            self.group = f"{params.exp.exp_name}_{params.logging.focus}_{par}"
        else:
            self.group = params.exp.exp_name

        # Set run dir

        if params.logging.load_acmodel:
            self.model_dir = params.logging.load_acmodel
        else:
            self.model_dir = RLutils.get_model_dir(self.model_name)
            RLutils.create_folders_if_necessary(self.model_dir)
        
        self.video_dir = RLutils.get_video_dir(self.model_name) if params.logging.video_log_freq!=0 else ''
        RLutils.create_folders_if_necessary(self.video_dir)

        print("\n\n\nLOGGING TO: ", self.model_dir, "\n\n\n")

        self.run = wandb.init(
                                # set the wandb project where this run will be logged
                                project = params.logging.project,
                                group = self.group,
                                # group = f"{params.exp.exp_name}_width{params.rl.pc_sd}",
                                name=name,
                                id = name_date[:-1],
                                dir = self.model_dir,
                                resume='allow',
                                # track hyperparameters and run metadata
                                config = OmegaConf.to_container(params, resolve=True)
                                )

    def run_training_loop(self):

        args = self.params

        RLutils.seed(args.exp.seed)

        print(f"Device: {device}\n")

        # Load environment

        env = RLutils.make_env(
                               args.exp.env_name,
                               args.exp.input_type,
                               args.exp.seed + 10000,
                               self.video_dir,
                               args.logging.video_log_freq,
                               act_enc = args.predNet.action_encoding
                                )
        print("Environment loaded\n")

        # Load training status

        try:
            status = RLutils.get_status(self.model_dir)
        except OSError:
            status = {"num_frames": 0, "update": 0}
        print("Training status loaded\n")

        # Load observations preprocessor

        obs_space, preprocess_obss = RLutils.get_obss_preprocessor(env.observation_space)
        # if "vocab" in status:
        #     preprocess_obss.vocab.load_vocab(status["vocab"])
        print("Observations preprocessor loaded\n")

        # Load pRNN
        if args.exp.pRNN:
            if args.logging.load_worldmodel:
                predictiveNet = PredictiveNet.loadNet(args.predNet.path, args.predNet.folder)
                if not hasattr(predictiveNet.pRNN, 'hidden_size'):
                    predictiveNet.pRNN.hidden_size = predictiveNet.pRNN.rnn.cell.hidden_size
                predictiveNet.env_shell.env = env.env
                env = predictiveNet.env_shell
                print("pRNN model loaded\n")
            elif args.logging.load_acmodel:
                predictiveNet = PredictiveNet.loadNet(RLutils.get_pN(self.model_dir))
                print("pRNN model loaded\n")
            else:
                predictiveNet = PredictiveNet(env,
                                              hidden_size = args.predNet.hiddensize,
                                              pRNNtype = args.predNet.pRNNtype,
                                              learningRate = args.predNet.lr,
                                              bptttrunc = args.predNet.bptttrunc,
                                              weight_decay = args.predNet.weight_decay,
                                              neuralTimescale = args.predNet.ntimescale,
                                              dropp = args.predNet.dropout,
                                              trainNoiseMeanStd = (args.predNet.noisemean,
                                                                  args.predNet.noisestd),
                                              f = args.predNet.sparsity,
                                              wandb_log=True)
                print("pRNN model initialized\n")
            args.predNet.hiddensize = predictiveNet.hidden_size
            # predictiveNet.pRNN.to(device)
            predictiveNet.env_shell.hd_trans = np.array([-1,1,0,0]) # TODO: remove later
        else:
            predictiveNet = None
        prnn_eval_bool = args.exp.offpolicy_prnn_eval or args.exp.onpolicy_prnn_eval

        # Load models
        if args.exp.recurrence-1:
            acmodel = RecACModel(obs_space,
                                 env.action_space,
                                 RNNoptions[args.predNet.cell],
                                 args.predNet.hiddensize,
                                 args.exp.with_obs,
                                 args.exp.rgb,
                                 args.exp.with_HD)
            
        elif args.exp.theta:
            if args.exp.single_theta:
                acmodel = ACModelThetaSingle(obs_space, env.action_space,
                                             args.predNet.hiddensize,
                                             predictiveNet.pRNN.k, args.rl.value_type)
            elif args.exp.shared_weights:
                acmodel = ACModelThetaShared(obs_space, env.action_space,
                                             args.predNet.hiddensize,
                                             predictiveNet.pRNN.k, args.rl.value_type)
            else:
                acmodel = ACModelTheta(obs_space, env.action_space,
                                    args.predNet.hiddensize, args.exp.with_obs,
                                    args.exp.rgb, predictiveNet.pRNN.k, args.rl.value_type)
            
        elif args.exp.spatial:
            acmodel = ACModelSR(obs_space, env.action_space,
                                args.predNet.hiddensize, args.exp.with_obs,
                                args.exp.rgb)

        else:
            acmodel = ACModel(obs_space, env.action_space, args.exp.with_HD,
                              args.exp.rgb)

        if "model_state" in status:
            acmodel.load_state_dict(status["model_state"])
            print("Existing model found")
        acmodel.to(device)
        print("AC model loaded\n")

        # Load place cells
        if args.exp.PC:
            PC = FakePlaceCells(env, args.predNet.hiddensize, args.rl.pc_sd, args.exp.seed)
        else:
            PC = None

        if args.exp.CANN:
            CANN = CANNnet(env,
                           hidden_size = args.predNet.hiddensize,
                           mapsize = [env.width, env.height])
        else:
            CANN = None
        
        if args.predNet.train:
            assert args.predNet.seqdur > 0, "Set an appropriate seqdur"
        else:
            args.predNet.seqdur = 0

        # Load algo
        pastSR = predictiveNet==None or not('prevAct' in str(predictiveNet.pRNN))
        if args.exp.single_theta:
            algo = SingleThetaPPOalgo(
                                env, acmodel, predictiveNet, device, args.rl.frames, args.rl.discount,
                                args.rl.lr, args.rl.gae_lambda, args.rl.entropy_coef, args.rl.value_loss_coef,
                                args.rl.max_grad_norm, args.exp.recurrence, args.rl.optim_eps, args.rl.ppo_clip_eps,
                                args.rl.ppo_epochs, args.rl.ppo_batch_size, preprocess_obss, PC, CANN,
                                args.predNet.train, args.predNet.noisemean, args.predNet.noisestd, args.exp.intrinsic,
                                args.rl.k_int, pastSR, args.rl.eval_type, args.rl.value_type
                                )
        
        elif args.exp.theta:
            algo = thetaPPOalgo(
                                env, acmodel, predictiveNet, device, args.rl.frames, args.rl.discount,
                                args.rl.lr, args.rl.gae_lambda, args.rl.entropy_coef, args.rl.value_loss_coef,
                                args.rl.max_grad_norm, args.exp.recurrence, args.rl.optim_eps, args.rl.ppo_clip_eps,
                                args.rl.ppo_epochs, args.rl.ppo_batch_size, preprocess_obss, PC, CANN,
                                args.predNet.train, args.predNet.noisemean, args.predNet.noisestd, args.exp.intrinsic,
                                args.rl.k_int, pastSR, args.rl.eval_type, args.rl.value_type
                                )
        else:
            algo = PredictivePPOAlgo(
                                     env, acmodel, predictiveNet, device, args.rl.frames, args.rl.discount,
                                     args.rl.lr, args.rl.gae_lambda, args.rl.entropy_coef, args.rl.value_loss_coef,
                                     args.rl.max_grad_norm, args.exp.recurrence, args.rl.optim_eps, args.rl.ppo_clip_eps,
                                     args.rl.ppo_epochs, args.rl.ppo_batch_size, preprocess_obss, PC, CANN,
                                     args.predNet.train, args.predNet.noisemean, args.predNet.noisestd, args.predNet.seqdur,
                                     args.exp.intrinsic, args.rl.k_int, pastSR, args.exp.curious_agent, args.rl.k_curious
                                     )


        if "optimizer_state" in status:
            algo.optimizer.load_state_dict(status["optimizer_state"])
        print("Optimizer loaded\n")


        # Create random agent for analysis

        action_probability = np.array([0.15,0.15,0.6,0.1])
        randomagent = RandomActionAgent(env.action_space, action_probability)

        # Train model

        num_frames = status["num_frames"]
        update = status["update"]
        start_time = time.time()
        header = False

        n_performance = 0
        error_map = None

        while num_frames < args.rl.steps:
            # Update model parameters
            update_start_time = time.time()

            if args.exp.random_action_agent:
                logs = algo.randomAgent_collect_exp_and_update(randomagent)
            else:
                exps, logs1 = algo.collect_experiences()
                logs2 = algo.update_parameters(exps, update_params=not args.exp.random_init_control)
                logs = {**logs1, **logs2}
        
            update_end_time = time.time()

            num_frames += logs["num_frames"]
            update += 1

            # Print logs

            if update % args.logging.log_interval == 0:
                fps = logs["num_frames"] / (update_end_time - update_start_time)
                duration = int(time.time() - start_time)
                num_frames_per_episode = RLutils.synthesize(logs["num_frames_per_episode"])

                if not header:
<<<<<<< HEAD
                    header = ["steps_per_trial_" + key for key in num_frames_per_episode.keys()]
                    header += ["num_episodes", "policy_entropy", "loc_entropy", "loc_entropy_5",
                               "frames", "FPS", "duration"]
                    if not args.exp.random_action_agent:
                        return_per_episode = RLutils.synthesize(logs["return_per_episode"], signs=True)
                        int_rewards = RLutils.synthesize(logs["intrinsic_rewards"], abs=True)
                        cur_rewards = RLutils.synthesize(logs["curious_rewards"], abs=True)
                        values = RLutils.synthesize(logs["values"])
                        advantages = RLutils.synthesize(logs["advantages"])
                        header += ["return_" + key for key in return_per_episode.keys()]
                        header += ["int_reward_" + key for key in int_rewards.keys()]
                        header += ["cur_reward_" + key for key in cur_rewards.keys()]
                        header += ["values_" + key for key in values]
                        header += ["advantages_" + key for key in advantages]
                        header += ["policy_loss", "value_loss", "grad_norm",
                                   "MI_policy"]
=======
                    header = ["return_" + key for key in return_per_episode.keys()]
                    header += ["int_reward_" + key for key in int_rewards.keys()]
                    header += ["num_frames_" + key for key in num_frames_per_episode.keys()]
                    header += ["entropy", "value", "policy_loss",
                               "value_loss", "grad_norm",
                               "loc_entropy", "loc_entropy_5"]
                    if args.exp.theta:
                        header += ["projection similarity"]
                    header += ["frames", "FPS", "duration", "episodes"]
>>>>>>> 6a610e4d

                data = []
                data += num_frames_per_episode.values()
<<<<<<< HEAD
                data += [logs["num_episodes"], logs["entropy"], logs["loc_entropy"],
                         logs["loc_entropy_5"], num_frames, fps, duration]
                if not args.exp.random_action_agent:
                    data += return_per_episode.values()
                    data += int_rewards.values()
                    data += cur_rewards.values()
                    data += values.values()
                    data += advantages.values()
                    data += [logs["policy_loss"],logs["value_loss"], logs["grad_norm"]]
                    data += [mutual_info_policy(logs["joint_dist"])]
=======
                data += [logs["entropy"], logs["value"], logs["policy_loss"],
                         logs["value_loss"], logs["grad_norm"],
                         logs["loc_entropy"], logs["loc_entropy_5"]]
                if args.exp.theta:
                    data += [logs["proj_sim"]]
                data += [num_frames, fps, duration, logs["num_episodes"]]
>>>>>>> 6a610e4d

                wandb.log(dict(zip(header, data)))

            # Do analysis

            if args.logging.analysis_interval > 0 and update % args.logging.analysis_interval == 0:
<<<<<<< HEAD
                # EFS = EnvironmentFeaturesAnalysis(env, randomagent, acmodel, predictiveNet, 20000)
                # if not error_map:
                #     error_map = EFS.error_map(HDs=False)
                #     error_map.update_layout(plot_bgcolor='rgba(0, 0, 0, 0)',
                #                     paper_bgcolor='rgba(0, 0, 0, 0)')
                #     error_map.write_image(self.model_dir+"/"+str(update)+"_errors.png")

                # fig = EFS.policy_map()
                # fig.update_layout(plot_bgcolor='rgba(0, 0, 0, 0)',
                #                   paper_bgcolor='rgba(0, 0, 0, 0)')
                # fig.write_image(self.model_dir+"/"+str(update)+"_policy.png")
                # fig = EFS.values_map(HDs=False)
                # fig.update_layout(plot_bgcolor='rgba(0, 0, 0, 0)',
                #                   paper_bgcolor='rgba(0, 0, 0, 0)')
                # fig.write_image(self.model_dir+"/"+str(update)+"_values.png")
=======
                print('Starting analysis at step {}'.format(update))
                EFS = EnvironmentFeaturesAnalysis(env, randomagent, acmodel, predictiveNet, 20000)
                if args.exp.intrinsic and not error_map:
                    error_map = EFS.error_map(*env.env.target_pos, HDs=False)
                    error_map.update_layout(plot_bgcolor='rgba(0, 0, 0, 0)',
                                    paper_bgcolor='rgba(0, 0, 0, 0)')
                    error_map.write_image(self.model_dir+"/"+str(update)+"_errors.png")
                    print('Error map generated at step {}'.format(update))

                fig = EFS.policy_map()
                fig.update_layout(plot_bgcolor='rgba(0, 0, 0, 0)',
                                  paper_bgcolor='rgba(0, 0, 0, 0)')
                fig.write_image(self.model_dir+"/"+str(update)+"_policy.png")
                print('Policy map generated at step {}'.format(update))

                fig = EFS.values_map(HDs=False)
                fig.update_layout(plot_bgcolor='rgba(0, 0, 0, 0)',
                                  paper_bgcolor='rgba(0, 0, 0, 0)')
                fig.write_image(self.model_dir+"/"+str(update)+"_values.png")
                print('Values map generated at step {}'.format(update))
>>>>>>> 6a610e4d

                # OPA = OnPolicyAnalysis(algo, 20000)
                # fig = OPA.plot_advantages()
                # fig.update_layout(plot_bgcolor='rgba(0, 0, 0, 0)',
                #                   paper_bgcolor='rgba(0, 0, 0, 0)')
                # fig.write_image(self.model_dir+"/"+str(update)+"_advantages.png")
                # fig = OPA.plot_deltas()
                # fig.update_layout(plot_bgcolor='rgba(0, 0, 0, 0)',
                #                   paper_bgcolor='rgba(0, 0, 0, 0)')
                # fig.write_image(self.model_dir+"/"+str(update)+"_deltas_true.png")
                # fig = OPA.plot_deltas(zmin=-0.2)
                # fig.update_layout(plot_bgcolor='rgba(0, 0, 0, 0)',
                #                   paper_bgcolor='rgba(0, 0, 0, 0)')
                # fig.write_image(self.model_dir+"/"+str(update)+"_deltas.png")

                if prnn_eval_bool and not args.exp.CANN:
                    if args.exp.onpolicy_prnn_eval:
                        
                        analysisagent = randomagent if args.exp.random_action_agent else ActorCriticAgent(env.action_space, 
                                                                                                          acmodel, 
                                                                                                          predictiveNet, 
                                                                                                          device)
                        
                        _, _, _ = predictiveNet.calculateSpatialRepresentation(env, analysisagent,
                                                                trainDecoder=True, trainHDDecoder = False,
                                                                saveTrainingData=False, bitsec= False,
                                                                calculatesRSA = True, sleepstd=0.03,
                                                                wandb_nameext='_onPolicy')  

                    if args.exp.offpolicy_prnn_eval:
                        
                        analysisagent = ActorCriticAgent(env.action_space, 
                                                         acmodel, 
                                                         predictiveNet, 
                                                         device) if args.exp.random_action_agent else randomagent

                        _, _, _ = predictiveNet.calculateSpatialRepresentation(env, analysisagent,
                                                                trainDecoder=True, trainHDDecoder = False,
                                                                saveTrainingData=False, bitsec= False,
                                                                calculatesRSA = True, sleepstd=0.03,
                                                                wandb_nameext='_offPolicy')  
                
                if args.exp.analyze_agent_behav:
                    opa = OnPolicyAnalysis(algo, timesteps=25000)
                    wandb.log({"MI_policy_eval": opa.mi})
                    RLutils.save_analysis_of_agent_behav(opa, self.model_dir, update)

            if args.logging.early_stop:
                if return_per_episode['mean']>args.exp.opt_return and return_per_episode['std']<0.05:
                    n_performance += 1
                    if n_performance == 25:
                        break

            # Save status

            if args.logging.save_interval > 0 and update % args.logging.save_interval == 0:
                status = {"num_frames": num_frames, "update": update,
                        "model_state": acmodel.state_dict() if not args.exp.random_action_agent else None, 
                        "optimizer_state": algo.optimizer.state_dict() if not args.exp.random_action_agent else None}
                # if hasattr(preprocess_obss, "vocab"):
                #     status["vocab"] = preprocess_obss.vocab.vocab
                RLutils.save_status(status, self.model_dir)
                print("Status saved")

@hydra.main(config_path="Configs", config_name="Conf1")
def my_main(cfg: DictConfig):
    my_app(cfg)

def my_app(cfg: DictConfig): 
    print(OmegaConf.to_yaml(cfg))

    # Add an environment variable for storage
    os.environ['RL_STORAGE'] = cfg.logging.logdir

    ###################
    ### RUN TRAINING
    ###################

    trainer = RL_Trainer(cfg)
    try:
        trainer.run_training_loop()
    finally:
        wandb.finish()



if __name__ == "__main__":
    my_main()<|MERGE_RESOLUTION|>--- conflicted
+++ resolved
@@ -278,7 +278,6 @@
                 num_frames_per_episode = RLutils.synthesize(logs["num_frames_per_episode"])
 
                 if not header:
-<<<<<<< HEAD
                     header = ["steps_per_trial_" + key for key in num_frames_per_episode.keys()]
                     header += ["num_episodes", "policy_entropy", "loc_entropy", "loc_entropy_5",
                                "frames", "FPS", "duration"]
@@ -295,21 +294,11 @@
                         header += ["advantages_" + key for key in advantages]
                         header += ["policy_loss", "value_loss", "grad_norm",
                                    "MI_policy"]
-=======
-                    header = ["return_" + key for key in return_per_episode.keys()]
-                    header += ["int_reward_" + key for key in int_rewards.keys()]
-                    header += ["num_frames_" + key for key in num_frames_per_episode.keys()]
-                    header += ["entropy", "value", "policy_loss",
-                               "value_loss", "grad_norm",
-                               "loc_entropy", "loc_entropy_5"]
-                    if args.exp.theta:
-                        header += ["projection similarity"]
-                    header += ["frames", "FPS", "duration", "episodes"]
->>>>>>> 6a610e4d
+                        if args.exp.theta:
+                            header += ["projection similarity"]
 
                 data = []
                 data += num_frames_per_episode.values()
-<<<<<<< HEAD
                 data += [logs["num_episodes"], logs["entropy"], logs["loc_entropy"],
                          logs["loc_entropy_5"], num_frames, fps, duration]
                 if not args.exp.random_action_agent:
@@ -320,37 +309,14 @@
                     data += advantages.values()
                     data += [logs["policy_loss"],logs["value_loss"], logs["grad_norm"]]
                     data += [mutual_info_policy(logs["joint_dist"])]
-=======
-                data += [logs["entropy"], logs["value"], logs["policy_loss"],
-                         logs["value_loss"], logs["grad_norm"],
-                         logs["loc_entropy"], logs["loc_entropy_5"]]
-                if args.exp.theta:
-                    data += [logs["proj_sim"]]
-                data += [num_frames, fps, duration, logs["num_episodes"]]
->>>>>>> 6a610e4d
+                    if args.exp.theta:
+                        data += [logs["proj_sim"]]
 
                 wandb.log(dict(zip(header, data)))
 
             # Do analysis
 
             if args.logging.analysis_interval > 0 and update % args.logging.analysis_interval == 0:
-<<<<<<< HEAD
-                # EFS = EnvironmentFeaturesAnalysis(env, randomagent, acmodel, predictiveNet, 20000)
-                # if not error_map:
-                #     error_map = EFS.error_map(HDs=False)
-                #     error_map.update_layout(plot_bgcolor='rgba(0, 0, 0, 0)',
-                #                     paper_bgcolor='rgba(0, 0, 0, 0)')
-                #     error_map.write_image(self.model_dir+"/"+str(update)+"_errors.png")
-
-                # fig = EFS.policy_map()
-                # fig.update_layout(plot_bgcolor='rgba(0, 0, 0, 0)',
-                #                   paper_bgcolor='rgba(0, 0, 0, 0)')
-                # fig.write_image(self.model_dir+"/"+str(update)+"_policy.png")
-                # fig = EFS.values_map(HDs=False)
-                # fig.update_layout(plot_bgcolor='rgba(0, 0, 0, 0)',
-                #                   paper_bgcolor='rgba(0, 0, 0, 0)')
-                # fig.write_image(self.model_dir+"/"+str(update)+"_values.png")
-=======
                 print('Starting analysis at step {}'.format(update))
                 EFS = EnvironmentFeaturesAnalysis(env, randomagent, acmodel, predictiveNet, 20000)
                 if args.exp.intrinsic and not error_map:
@@ -371,7 +337,6 @@
                                   paper_bgcolor='rgba(0, 0, 0, 0)')
                 fig.write_image(self.model_dir+"/"+str(update)+"_values.png")
                 print('Values map generated at step {}'.format(update))
->>>>>>> 6a610e4d
 
                 # OPA = OnPolicyAnalysis(algo, 20000)
                 # fig = OPA.plot_advantages()
