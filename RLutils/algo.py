# Based on the PPO algo from torch-ac library (https://github.com/lcswillems/torch-ac)


import torch
import math
import numpy as np

from scipy.stats import entropy
from torch_ac.format import default_preprocess_obss
from torch_ac.utils import DictList
from scipy.spatial.distance import cosine
from scipy.linalg import toeplitz

def compare_trajs(traj1, traj2):
    delta = (traj1 == traj2).cumprod()
    return delta.sum()/len(delta)


class PredictivePPOAlgo:
    """The base class for RL algorithms."""

    def __init__(self, env, acmodel, predictiveNet=None, device=None, num_frames=None, discount=0.99, lr=0.001,
                 gae_lambda=0.95, entropy_coef=0.01, value_loss_coef=0.5, max_grad_norm=0.5, recurrence=1,
                 adam_eps=1e-8, clip_eps=0.2, epochs=4, batch_size=256, preprocess_obss=None, place_cells=None,
                 cann=None, train_pN=False, noise_mu=0, noise_std=0.03, prnn_seqdur=0, intrinsic=False, k_int=1,
                 pastSR=False, curious_agent=False, k_curious=1):
        """
        Initializes a `BaseAlgo` instance.

        Parameters:
        ----------
        env : environment
        acmodel : torch.Module
            the model
        num_frames_per_proc : int
            the number of frames collected by every process for an update
        discount : float
            the discount for future rewards
        lr : float
            the learning rate for optimizers
        gae_lambda : float
            the lambda coefficient in the GAE formula
            ([Schulman et al., 2015](https://arxiv.org/abs/1506.02438))
        entropy_coef : float
            the weight of the entropy cost in the final objective
        value_loss_coef : float
            the weight of the value loss in the final objective
        max_grad_norm : float
            gradient will be clipped to be at most this value
        recurrence : int
            the number of steps the gradient is propagated back in time - NO?
        preprocess_obss : function
            a function that takes observations returned by the environment
            and converts them into the format that the model can handle - NO?
        reshape_reward : function
            a function that shapes the reward, takes an
            (observation, action, reward, done) tuple as an input
        """

        # Store parameters
        print('Store parameters')
        self.env = env
        self.acmodel = acmodel
        self.pN = predictiveNet
        self.device = device
        self.num_frames = num_frames or 128
        self.discount = discount
        self.lr = lr
        self.gae_lambda = gae_lambda
        self.entropy_coef = entropy_coef
        self.value_loss_coef = value_loss_coef
        self.max_grad_norm = max_grad_norm
        self.recurrence = recurrence
        self.preprocess_obss = preprocess_obss or default_preprocess_obss
        self.intrinsic = intrinsic
        self.k_int = k_int
        self.PC = place_cells
        self.CANN = cann
        self.train_pN = train_pN
        self.noise_mu = noise_mu
        self.noise_std = noise_std
        self.prnn_seqdur = prnn_seqdur
        self.pastSR = pastSR
        self.curious_agent = curious_agent
        self.k_curious = k_curious
        assert pastSR ^ ('Next' in str(env.encodeAction))

        if hasattr(self.env, 'loc_mask'):
            self.loc_mask = self.env.loc_mask
        else:
            self.loc_mask = [x==None or x.can_overlap() for x in env.grid.grid]
<<<<<<< HEAD
        if self.pN is not None and 'thcyc' in str(self.pN.pRNN):
=======
        if self.pN and 'thcyc' in str(self.pN.pRNN):
>>>>>>> 6a610e4d
            self.theta = True
            self.k = self.pN.pRNN.k + 1
        else:
            self.theta = False

        # Control parameters
        print('Control parameters')
        assert self.acmodel.recurrent or self.recurrence == 1
        assert self.num_frames % self.recurrence == 0

        # Configure models
        print('Configure acmodel')
        self.acmodel.to(self.device)
        self.acmodel.train()
        if self.pN:
        # TODO: should be elsewhere if saving the net
            self.pN.pRNN.to(self.device)

        self.obs = self.env.reset()
        self.loc = self.agent_pos()
        self.mask = 1
        print('Reset done')

        # Initialize spatial representations (if used)
        self.init_SR()

        # Initialize experiences
        self.init_exp()

        # Initialize log values
        self.init_log()

        # Initialize intrinsic rewards
        if self.intrinsic:
            self.ref = torch.zeros((1,self.SR.shape[-1]), device=self.device)
            self.nrefs = 0
            self.int_rewards = torch.zeros(self.num_frames, device=self.device)

        self.clip_eps = clip_eps
        self.epochs = epochs
        self.batch_size = batch_size

        assert self.batch_size % self.recurrence == 0

        self.optimizer = torch.optim.Adam(self.acmodel.parameters(), lr, eps=adam_eps)
        self.batch_num = 0
        print('All done')

    def collect_experiences(self, return_joint_distribution=False):
        """Collects rollouts and computes advantages.

        Returns
        -------
        exps : DictList
            Contains actions, rewards, advantages etc as attributes.
            Each attribute, e.g. `exps.reward` has a shape
            (self.num_frames, ...).
        logs : dict
            Useful stats about the training process, including the average
            reward, policy loss, value loss, etc.
        """

        #Joint prob between states and actions. Used in on-policy analysis
        joint_probabilities = np.zeros((getattr(self.env, "numHDs"),
                                        self.env.width,
                                        self.env.height,
                                        getattr(self.acmodel, "act_dim")), dtype=np.float32)

        #The lists below are only relevant if pRNN is being trained
        self.done_indices = [0]
        self.last_observations = []

        for i in range(self.num_frames):
            # Do one agent-environment interaction

            action, dist, value, memory, det_action = self.next_experience()

            obs, reward, terminated, truncated, _ = self.env.step(det_action)
            loc = self.agent_pos()
            done = terminated or truncated

            # Update spatial representation
            if self.pastSR:
                SR = self.next_SR(det_action, self.obs)
            else:
                SR = self.next_SR(det_action, obs)

            # Update experiences values

            self.obss[i] = self.obs
            self.obs = obs
            self.locs[i] = self.loc
            self.loc = loc
            # SR at step i is the one use to get act[i] (from step i-1 for pastSR)
            self.SRs[i] = self.SR
            self.SR = SR
            # if self.acmodel.recurrent: # Not using it now, disabled for efficiency
            #     self.memories[i] = self.memory
            #     self.memory = memory
            self.masks[i] = self.mask
            self.mask = 1 - done
            self.actions[i] = action
            self.values[i] = value
            # if self.reshape_reward is not None: # Not using it now, disabled for efficiency
            #     self.rewards[i] = self.reshape_reward(obs, action, reward, done)
            # else:
            #     self.rewards[i] = reward
            self.rewards[i] = reward
            self.log_probs[i] = dist.log_prob(action)

            #add counts to joint probs
            hd = self.obss[i]["direction"]
            x, y = self.locs[i]
            act_probs = dist.probs.detach().cpu().numpy().squeeze()
            joint_probabilities[hd, x, y, :] += act_probs

            # Update log values

            self.log_episode_return += reward
            self.log_episode_reshaped_return += self.rewards[i]
            self.log_episode_num_frames += 1

            if self.prnn_seqdur > 0 and (i+1)%self.prnn_seqdur==0:
                done = True

            if done:
                if self.intrinsic and reward > 1e-5:
                    if self.pastSR:
                        _,_,_,_,det_action = self.next_experience()
                        SR = self.next_SR(det_action, self.obs)
                    self.update_ref(SR)
                self.log_done_counter += 1
                self.log_return.append(self.log_episode_return)
                self.log_reshaped_return.append(self.log_episode_reshaped_return)
                self.log_num_frames.append(self.log_episode_num_frames)
                if self.pN:
                    self.pN.reset_state(device=self.device)
                self.init_SR()
                self.last_observations.append(self.obs)
                self.obs = self.env.reset()
                self.log_episode_return = 0
                self.log_episode_reshaped_return = 0
                self.log_episode_num_frames = 0
                self.done_indices.append(i+1)
        
        #make sure last obs is included in done indices. 
        #these is when each trial ends, for prnn training
        if self.done_indices[-1]!=i+1:
            self.done_indices.append(i+1)
            self.last_observations.append(self.obs)

        #Calculate curious rewards
        if self.curious_agent:
            with torch.no_grad():
                actions_preformatted = self.actions.cpu().numpy()
                obs_formatted, act_formatted = self.pN.env_shell.env2pred(self.obss + [self.obs], actions_preformatted)
                obs_formatted, act_formatted = obs_formatted.to(self.device), act_formatted.to(self.device)
                obs_pred, obs_next, _ = self.pN.predict(obs_formatted, act_formatted)
                obs_pred, obs_next = obs_pred.squeeze(0), obs_next.squeeze(0)
                MSEs = ((obs_pred - obs_next) ** 2).mean(dim=1)  # [2048]
                self.curious_rewards = MSEs

        # Calculate intrinsic rewards
        if self.intrinsic:
            _,_,_,_,det_action = self.next_experience()
            if self.pastSR:
                SR = self.next_SR(det_action, self.obs)
            else:
                SR = self.next_SR(det_action, obs)
            # Add SR from the last state
            SRs = torch.cat((self.SRs, SR), dim=0).cpu()
            # Calculate cosine similarity between SRs and reference SR
            # if self.pastSR:
            errors = torch.tensor([cosine(SR, self.ref.squeeze().cpu()) for SR in SRs[1:]], device=self.device)
            errors = torch.cat((errors[0][None], errors), dim=0)
            # else:
            #     errors = torch.tensor([cosine(SR, self.ref.squeeze().cpu()) for SR in SRs], device=self.device)
            # Calculate intrinsic rewards
            self.int_rewards = errors[:-1] - errors[1:]

        # Add advantage and return to experiences

        preprocessed_obs = self.preprocess_obss([self.obs], device=self.device)
        with torch.no_grad():
            # if self.acmodel.recurrent:
            #     noise = self.noise_mu + self.noise_std * torch.randn(self.acmodel.memorysize, device=self.device)
            #     # TODO: remove SR if not using PCs with recurrence
            #     _, next_value, _ = self.acmodel(preprocessed_obs,
            #                                     (self.memory * self.mask)[None],
            #                                     noise=noise,
            #                                     SR=self.SR)
            # else:
                _, next_value = self.acmodel(preprocessed_obs, SR=self.SR)

        for i in reversed(range(self.num_frames)):
            next_mask = self.masks[i+1] if i < self.num_frames - 1 else self.mask
            next_value = self.values[i+1] if i < self.num_frames - 1 else next_value
            next_advantage = self.advantages[i+1] if i < self.num_frames - 1 else 0

            reward_term = self.rewards[i] + self.k_int * self.int_rewards[i] + self.k_curious * self.curious_rewards[i]
            delta = reward_term + self.discount * next_value * next_mask - self.values[i]
            self.advantages[i] = delta + self.discount * self.gae_lambda * next_advantage * next_mask

        exps = DictList()
        exps.obs = self.obss
        exps.SR = self.SRs
        # if self.acmodel.recurrent:
        #     exps.memory = self.memories
        #     exps.mask = self.masks
        exps.action = self.actions
        exps.value = self.values
        exps.reward = self.rewards
        exps.advantage = self.advantages
        exps.returnn = exps.value + exps.advantage # approximates current and discounted future returns
        exps.log_prob = self.log_probs
        exps.done_indices = self.done_indices
        exps.last_observations = self.last_observations

        # Calculate locations entropy
        for loc in self.locs:
            self.loc_visits[loc] += 1
        self.loc_visits = self.loc_visits.flatten('F')[self.loc_mask]
        loc_entropy = entropy(self.loc_visits, base=2)
        
        self.loc_history.pop(0)
        self.loc_history.append(self.loc_visits)
        loc_entropy_5 = entropy(np.sum(self.loc_history, axis=0), base=2)
        self.loc_visits = np.zeros([self.env.env.grid.width, self.env.env.grid.height])

        # Preprocess experiences

        exps.obs = self.preprocess_obss(exps.obs, device=self.device)

        # Reset pN state
        if self.pN:
            self.pN.reset_state(device=self.device)

        # Log some values

        logs = {
            "return_per_episode": self.log_return,
            "reshaped_return_per_episode": self.log_reshaped_return,
            "num_frames_per_episode": self.log_num_frames,
            "num_frames": self.num_frames,
            "num_episodes": self.log_done_counter,
            "intrinsic_rewards": self.int_rewards.tolist(),
            "curious_rewards": self.curious_rewards.tolist(),
            "values": self.values.tolist(),
            "advantages": self.advantages.tolist(),
            "loc_entropy": loc_entropy,
            "loc_entropy_5": loc_entropy_5,
            "joint_dist": joint_probabilities
        }

        self.log_return = []
        self.log_reshaped_return = []
        self.log_num_frames = []

        return exps, logs


    def update_parameters(self, exps, update_params=True):
        # Collect experiences
        # TODO: deal with analyses, predNet saving, option to backprop through pRNN

        #below has to be done so that exps can be batched
        done_indices = exps.done_indices.copy()
        last_observations = exps.last_observations.copy()
        del exps['done_indices']
        del exps['last_observations']        

        for _ in range(self.epochs): # TODO: should it be just one epoch?
            # Initialize log values

            log_entropies = []
            log_values = []
            log_policy_losses = []
            log_value_losses = []
            log_grad_norms = []

            for inds in self._get_batches_starting_indexes():
                # Initialize batch values

                batch_entropy = 0
                batch_value = 0
                batch_policy_loss = 0
                batch_value_loss = 0
                batch_loss = 0

                # Initialize memory

                if self.acmodel.recurrent:
                    memory = exps.memory[inds]

                for i in range(self.recurrence):
                    # Create a sub-batch of experience

                    sb = exps[inds + i]

                    # Compute loss

                    # if self.acmodel.recurrent:
                    #     noise = self.noise_mu + self.noise_std * torch.randn(self.acmodel.memorysize, device=self.device)
                    #     # NOTE: it is still not analogous to pRNN because obs is from current step, and act is not provided
                    #     dist, value, memory = self.acmodel(sb.obs, (memory.T * sb.mask).T[None], noise=noise, SR=sb.SR)
                    # else:
                    dist, value = self.acmodel(sb.obs, SR=sb.SR)

                    policy_entropy = dist.entropy().mean()

                    ratio = torch.exp(dist.log_prob(sb.action) - sb.log_prob)
                    surr1 = ratio * sb.advantage
                    surr2 = torch.clamp(ratio, 1.0 - self.clip_eps, 1.0 + self.clip_eps) * sb.advantage
                    policy_loss = -torch.min(surr1, surr2).mean()

                    value_clipped = sb.value + torch.clamp(value - sb.value, -self.clip_eps, self.clip_eps)
                    surr1 = (value - sb.returnn).pow(2)
                    surr2 = (value_clipped - sb.returnn).pow(2)
                    value_loss = torch.max(surr1, surr2).mean()

                    loss = policy_loss - self.entropy_coef * policy_entropy + self.value_loss_coef * value_loss

                    # Update batch values

                    batch_entropy += (policy_entropy.item() / torch.log(torch.tensor(2.0))) #convert nats to bits
                    batch_value += value.mean().item()
                    batch_policy_loss += policy_loss.item()
                    batch_value_loss += value_loss.item()
                    batch_loss += loss

                    # Update memories for next epoch

                    # if self.acmodel.recurrent and i < self.recurrence - 1:
                    #     exps.memory[inds + i + 1] = memory.detach()

                # Update batch values

                batch_entropy /= self.recurrence
                batch_value /= self.recurrence
                batch_policy_loss /= self.recurrence
                batch_value_loss /= self.recurrence
                batch_loss /= self.recurrence

                # Update actor-critic

                if update_params:
                    self.optimizer.zero_grad()
                    batch_loss.backward()
                    grad_norm = sum(p.grad.data.norm(2).item() ** 2 for p in self.acmodel.parameters()) ** 0.5
                    torch.nn.utils.clip_grad_norm_(self.acmodel.parameters(), self.max_grad_norm)
                    self.optimizer.step()
                else:
                    grad_norm = 0.0

                # Update log values

                log_entropies.append(batch_entropy)
                log_values.append(batch_value)
                log_policy_losses.append(batch_policy_loss)
                log_value_losses.append(batch_value_loss)
                log_grad_norms.append(grad_norm)

        # Update pN

        if self.train_pN:
            #The below is bugged! discuss with Alex

            #obs, act = self.pN.env_shell.env2pred(exps.obs + [self.obs], exps.action) # including the last observation
            #_,_,_ = self.pN.trainStep(obs, act, mask=exps.masks+[self.mask])

            #Fixed code:
            self.pN.pRNN.to(self.device)
            for idx in range(1, len(done_indices)):
                start_episode = done_indices[idx-1]
                end_episode = done_indices[idx]
                last_obs = last_observations[idx-1]
                self._train_pN(exps, start_episode, end_episode, last_obs)

        # Log some values

        logs = {
            "entropy": np.mean(log_entropies),
            "value": np.mean(log_values),
            "policy_loss": np.mean(log_policy_losses),
            "value_loss": np.mean(log_value_losses),
            "grad_norm": np.mean(log_grad_norms)
        }

        return logs


    def _train_pN(self, exps, startIdx, endIdx, last_obs):
        images_tensor, hd_tensor = exps.obs.image[startIdx:endIdx], exps.obs.direction[startIdx:endIdx]
        obs_for_pN = [{'image': images_tensor[i].cpu().numpy(), 'direction': hd_tensor[i].item()} 
                    for i in range(len(images_tensor))]
        act_for_pN = exps.action[startIdx:endIdx].cpu().numpy()
        
        obs, act = self.pN.env_shell.env2pred(obs_for_pN + [last_obs], act_for_pN) 

        obs = obs.to(self.device)
        act = act.to(self.device)
        _,_,_ = self.pN.trainStep(obs, act)
        self.pN.numTrainingEpochs +=1


    def randomAgent_collect_exp_and_update(self, agent):
        assert self.train_pN, "The only reason to have random actions in algo is to train the pRNN geinus..."
        self.pN.pRNN.to(self.device)
        numtrials = math.ceil(self.num_frames / self.prnn_seqdur)

        log_curr_seqdurs = []
        for bb in range(numtrials):
            curr_seqdur = min(self.prnn_seqdur, self.num_frames - (bb)*self.prnn_seqdur) 
            log_curr_seqdurs.append(curr_seqdur)
            #The above is needed if self.prnn_seqdur is not a perfect divisor of num trials.
            # It implies that the last trial might have <seqdur steps

            obs,act,state,_ = self.pN.collectObservationSequence(self.env,
                                                                 agent, curr_seqdur)
            
            #Train
            obs, act = obs.to(self.device), act.to(self.device)
            _,_,_ = self.pN.trainStep(obs, act)
            self.pN.numTrainingEpochs += 1

            #Collect location info
            locs_array = state['agent_pos'][:-1,:]
            loc_list_current = [tuple(thisloc) for thisloc in locs_array]

            startidx = bb*self.prnn_seqdur
            endidx = min(self.num_frames, (bb+1)*self.prnn_seqdur)
            self.locs[startidx:endidx] = loc_list_current

        for loc in self.locs:
            self.loc_visits[loc] += 1
        self.loc_visits = self.loc_visits.flatten('F')[self.loc_mask]
        loc_entropy = entropy(self.loc_visits, base=2)

        self.loc_history.pop(0)
        self.loc_history.append(self.loc_visits)
        loc_entropy_5 = entropy(np.sum(self.loc_history, axis=0), base=2)
        self.loc_visits = np.zeros([self.env.width, self.env.height])

        policy_entropy = entropy(agent.default_action_probability, base=2)

        return {"num_frames": self.num_frames,
                "num_frames_per_episode": log_curr_seqdurs,
                "num_episodes": numtrials,
                "entropy": policy_entropy,
                "loc_entropy": loc_entropy,
                "loc_entropy_5": loc_entropy_5}


    def _get_batches_starting_indexes(self):
        """Gives, for each batch, the indexes of the observations given to
        the model and the experiences used to compute the loss at first.

        First, the indexes are the integers from 0 to `self.num_frames` with a step of
        `self.recurrence`, shifted by `self.recurrence//2` one time in two for having
        more diverse batches. Then, the indexes are splited into the different batches.

        Returns
        -------
        batches_starting_indexes : list of list of int
            the indexes of the experiences to be used at first for each batch
        """

        #If batch size is 257 and numtrials is 2048, there will still be 8 batches
        #first 7 batches will have 257 elements in them
        #The last batch will have 2048 - (257*7) = 249 elements in it
        #The above comment assumes recurrence is 1

        indexes = np.arange(0, self.num_frames, self.recurrence)
        indexes = np.random.permutation(indexes)

        # Shift starting indexes by self.recurrence//2 half the time
        if self.batch_num % 2 == 1:
            indexes = indexes[(indexes + self.recurrence) % self.num_frames != 0]
            indexes += self.recurrence // 2
        self.batch_num += 1

        num_indexes = self.batch_size // self.recurrence
        batches_starting_indexes = [indexes[i:i+num_indexes] for i in range(0, len(indexes), num_indexes)]

        return batches_starting_indexes
    

    def next_experience(self):
        preprocessed_obs = self.preprocess_obss([self.obs], device=self.device)
        memory = None

        with torch.no_grad():
            # if self.acmodel.recurrent:
            #     noise = self.noise_mu + self.noise_std * torch.randn(self.acmodel.memorysize, device=self.device)
            #     # TODO: remove SR if not using PCs with recurrence
            #     dist, value, memory = self.acmodel(preprocessed_obs,
            #                                         (self.memory * self.mask)[None],
            #                                         noise=noise,
            #                                         SR=self.SR)
            # else:
            dist, value = self.acmodel(preprocessed_obs, SR=self.SR)
        action = dist.sample() # choose action based on SR from step t-1
        det_action = action.cpu().numpy()

        return action, dist, value, memory, det_action
    

    def next_SR(self, act, obs):
        if self.theta:
            obs = [obs] * (self.k + 1)
            act = act.repeat(self.k)
        
            obs_pN, act_pN = self.pN.env_shell.env2pred(obs, act)
            obs_pN, act_pN = obs_pN.to(self.device), act_pN.to(self.device)
            with torch.no_grad(): # calculate SR for step t based on obs and action from step t-1
                SR = self.pN.predict(obs_pN, act_pN)[2][0]

        elif self.pN:
            obs = [obs, obs]
        
            obs_pN, act_pN = self.pN.env_shell.env2pred(obs, act)
            obs_pN, act_pN = obs_pN.to(self.device), act_pN.to(self.device)
            with torch.no_grad(): # calculate SR for step t based on obs and action from step t-1
                SR = self.pN.predict_single(obs_pN[:,:-1,:], act_pN).squeeze(dim=0)

        elif self.PC: # not calculating it on the same step for now
            SR = torch.tensor(self.PC.activation(self.env.agent_pos), dtype=torch.float32, device=self.device).unsqueeze(dim=0)
        # Not using the CANNs anymore, so not solving the preprocessed_obs problem
        # elif self.CANN: # not calculating it on the same step for now
        #     with torch.no_grad():
        #         _,_,SR = self.CANN.predict(preprocessed_obs,None,self.env.get_agent_pos())
        #     SR = SR[0].to(self.device)
        
        else:
            SR = torch.tensor([], device=self.device).unsqueeze(dim=0)
        return SR
    

    def init_SR(self):
        SR = torch.tensor([], device=self.device).unsqueeze(dim=0)
        if self.pN:
            if self.pastSR:
                SR = torch.zeros((1,self.pN.hidden_size), device=self.device)
            else:
                obs_pN, act_pN = self.pN.env_shell.env2pred([self.obs,self.obs], np.array([0]))
                act_pN = torch.zeros_like(act_pN)
                obs_pN, act_pN = obs_pN.to(self.device), act_pN.to(self.device)
                with torch.no_grad():
                    SR = self.pN.predict_single(obs_pN[:,:-1,:], act_pN).squeeze(dim=0)

        if self.CANN:
            SR = torch.zeros((1,self.CANN.hidden_size), device=self.device)
        elif self.PC:
            SR = torch.zeros((1,self.PC.size), device=self.device)
        
        self.SR = SR

    def init_exp(self):
        self.obss = [None] * (self.num_frames)
        self.locs = [None] * (self.num_frames)
        # if self.acmodel.recurrent:
        #     self.memory = torch.zeros((1,self.acmodel.memorysize), device=self.device)
        #     self.memories = torch.zeros(self.num_frames, self.acmodel.memorysize, device=self.device)
        self.mask = 1
        self.masks = torch.zeros(self.num_frames, device=self.device)
        print('Masks done')
        self.actions = torch.zeros(self.num_frames, device=self.device, dtype=torch.int)
        self.values = torch.zeros(self.num_frames, device=self.device)
        self.SRs = torch.zeros((self.num_frames, self.SR.shape[1]), device=self.device)
        print('Values done')
        self.rewards = torch.zeros(self.num_frames, device=self.device)
        self.advantages = torch.zeros(self.num_frames, device=self.device)
        print('Advantages done')
        self.log_probs = torch.zeros(self.num_frames, device=self.device)
        self.int_rewards = torch.zeros(self.num_frames, device=self.device)
        self.curious_rewards = torch.zeros(self.num_frames, device=self.device)
        self.loc_visits = np.zeros([self.env.width, self.env.height])
        self.loc_history = [np.zeros(np.sum(self.loc_mask))] * 5

    def init_log(self):
        print('Initialize log values')
        self.log_episode_return = 0
        self.log_episode_reshaped_return = 0
        self.log_episode_num_frames = 0

        self.log_done_counter = 0
        self.log_return = []
        self.log_reshaped_return = []
        self.log_num_frames = []
    

    def update_ref(self, activations):
        self.nrefs += 1
        self.ref = self.ref + (activations - self.ref) / self.nrefs


    def agent_pos(self):
        if hasattr(self.env, 'get_agent_pos'):
            loc = self.env.get_agent_pos()
        else:
            loc = self.env.agent_pos
        return loc
    

class thetaPPOalgo(PredictivePPOAlgo):
    def __init__(self, env, acmodel, predictiveNet=None, device=None, num_frames=None, discount=0.99, lr=0.001,
                 gae_lambda=0.95, entropy_coef=0.01, value_loss_coef=0.5, max_grad_norm=0.5, recurrence=1,
                 adam_eps=1e-8, clip_eps=0.2, epochs=4, batch_size=256, preprocess_obss=None, place_cells=None,
                 cann=None, train_pN=False, noise_mu=0, noise_std=0.03, intrinsic=False, k_int=1,
                 pastSR=False, eval_type='rewards', value_type='single'):
        self.theta_k = acmodel.seq_length
        self.hd = torch.zeros((1, self.theta_k), device=device, dtype=torch.int)
        self.action = torch.ones((1, self.theta_k), device=device, dtype=torch.int)*3 # 3 is the stop action
        self.eval = torch.zeros((1, self.theta_k), device=device, dtype=torch.float)
        assert eval_type in ['rewards', 'errors']
        self.eval_type = eval_type
        self.value_type = value_type
        super().__init__(env, acmodel, predictiveNet, device, num_frames, discount, lr, gae_lambda, entropy_coef,
                         value_loss_coef, max_grad_norm, recurrence, adam_eps, clip_eps, epochs, batch_size, preprocess_obss,
                         place_cells, cann, train_pN, noise_mu, noise_std, intrinsic, k_int, pastSR)

    def collect_experiences(self):
        """Collects rollouts and computes advantages.

        Returns
        -------
        exps : DictList
            Contains actions, rewards, advantages etc as attributes.
            Each attribute, e.g. `exps.reward` has a shape
            (self.num_frames, ...).
        logs : dict
            Useful stats about the training process, including the average
            reward, policy loss, value loss, etc.
        """

        for i in range(self.num_frames):
            # Do one agent-environment interaction

            self.action, dist, value, det_action = self.next_experience()

            obs, reward, terminated, truncated, _ = self.env.step(det_action[0,0])
            loc = self.agent_pos()
            done = terminated or truncated

            # Update spatial representation
            if self.pastSR:
                SR, hd = self.next_SR(det_action, self.obs)
                self.SRs[i] = self.SR # SR at step i is from step i-1 (empty at step 0)
                self.HDs[i] = self.hd
                self.hd = hd
            else:
                SR, hd = self.next_SR(det_action, obs)
                self.hd = hd
                self.SRs[i] = SR # SR at step i is from step i
                self.HDs[i] = self.hd

            # Update intrinsic rewards
            if self.intrinsic:
                self.evals[i] = self.eval
                if any(self.ref[0]):
                    SRs = torch.cat((self.SR[:,0], SR[0]), dim=0).cpu()
                    # Calculate cosine similarity between SRs and reference SR
                    errors = torch.tensor([cosine(SR, self.ref.squeeze().cpu()) for SR in SRs],
                                          device=self.device,
                                          dtype=torch.float)
                    # Calculate intrinsic rewards
                    int_rewards = errors[:-1] - errors[1:]

                    if self.eval_type == 'errors':
                        self.eval = errors[1:]
                    else:
                        self.eval = int_rewards
                    
                    self.eval = self.eval.unsqueeze(dim=0)
            
            self.SR = SR

            # Update experiences values

            self.obss[i] = self.obs
            self.obs = obs
            self.locs[i] = self.loc
            self.loc = loc
            self.masks[i] = self.mask
            self.mask = 1 - done
            self.actions[i] = self.action
            self.values[i] = value
            self.rewards[i] = reward
            self.log_probs[i] = dist.log_prob(self.action)

            # Update log values

            self.log_episode_return += reward
            self.log_episode_reshaped_return += self.rewards[i]
            self.log_episode_num_frames += 1

            if done:
                if self.intrinsic and reward > 1e-5:
                    if self.pastSR:
                        _,_,_,det_action = self.next_experience()
                        SR,_ = self.next_SR(det_action, self.obs)
                    self.update_ref(SR[0,0])
                self.log_done_counter += 1
                self.log_return.append(self.log_episode_return)
                self.log_reshaped_return.append(self.log_episode_reshaped_return)
                self.log_num_frames.append(self.log_episode_num_frames)
                self.pN.reset_state(device=self.device)
                self.init_SR()
                self.obs = self.env.reset()
                self.action = torch.ones((1, self.theta_k),
                                          device=self.device,
                                          dtype=torch.int)*3
                self.eval = torch.zeros((1, self.theta_k),
                                        device=self.device,
                                        dtype=torch.float)
                self.hd = torch.zeros((1, self.theta_k),
                                      device=self.device,
                                      dtype=torch.int)
                self.log_episode_return = 0
                self.log_episode_reshaped_return = 0
                self.log_episode_num_frames = 0

        # Add advantage and return to experiences

        preprocessed_obs = self.preprocess_obss([self.obs], device=self.device)
        with torch.no_grad():
            _, next_value = self.acmodel(preprocessed_obs,
                                         SR=self.SR,
                                         HDs=self.hd,
                                         acts=self.action,
                                         values=self.eval)

        for i in reversed(range(self.num_frames)):
            next_mask = self.masks[i+1] if i < self.num_frames - 1 else self.mask
            next_value = self.values[i+1] if i < self.num_frames - 1 else next_value
            next_advantage = self.advantages[i+1] if i < self.num_frames - 1 else 0

            delta = self.rewards[i] + self.k_int * self.int_rewards[i] + self.discount * next_value * next_mask - self.values[i]
            self.advantages[i] = delta + self.discount * self.gae_lambda * next_advantage * next_mask

        exps = DictList()
        exps.obs = self.obss
        exps.SR = self.SRs
        exps.HD = self.HDs
        exps.eval = self.evals
        exps.action = self.actions
        exps.in_action = torch.cat((torch.ones((1, self.theta_k), device=self.device, dtype=torch.int),
                                    self.actions[:-1]), dim=0)
        exps.value = self.values
        exps.reward = self.rewards
        exps.advantage = self.advantages
        exps.returnn = exps.value + exps.advantage # approximates current and discounted future returns
        exps.log_prob = self.log_probs

        # Calculate locations entropy
        for loc in self.locs:
            self.loc_visits[loc] += 1
        self.loc_visits = self.loc_visits.flatten('F')[self.loc_mask]
        loc_entropy = entropy(self.loc_visits)
        
        self.loc_history.pop(0)
        self.loc_history.append(self.loc_visits)
        loc_entropy_5 = entropy(np.sum(self.loc_history, axis=0))
        self.loc_visits = np.zeros([self.env.env.grid.width, self.env.env.grid.height])

        # Calculate projected similarity
        act = self.actions.cpu().numpy()
        stop = act.shape[0]-act.shape[1]
        idx = np.flip(toeplitz(np.arange(act.shape[1]),
                               np.arange(act.shape[0])),
                      0)[:,act.shape[1]-1:].T
        sim = ((act[:,0][idx]==act[:stop+1]).cumprod(1)[:,1:].sum(1)/5).mean()

        # Preprocess experiences

        exps.obs = self.preprocess_obss(exps.obs, device=self.device)

        # Reset pN state
        if self.pN:
            self.pN.reset_state(device=self.device)

        # Log some values

        logs = {
            "return_per_episode": self.log_return,
            "reshaped_return_per_episode": self.log_reshaped_return,
            "num_frames_per_episode": self.log_num_frames,
            "num_frames": self.num_frames,
            "num_episodes": self.log_done_counter,
            "intrinsic_rewards": self.int_rewards.tolist(),
            "loc_entropy": loc_entropy,
            "loc_entropy_5": loc_entropy_5,
            'proj_sim': sim
        }

        self.log_return = []
        self.log_reshaped_return = []
        self.log_num_frames = []

        return exps, logs


    def update_parameters(self, exps):
        # Collect experiences

        for _ in range(self.epochs):
            # Initialize log values

            log_entropies = []
            log_values = []
            log_policy_losses = []
            log_value_losses = []
            log_grad_norms = []

            for inds in self._get_batches_starting_indexes():
                # Initialize batch values

                batch_entropy = 0
                batch_value = 0
                batch_policy_loss = 0
                batch_value_loss = 0
                batch_loss = 0

                # Create a sub-batch of experience

                sb = exps[inds]

                # Compute loss

                dist, value = self.acmodel(sb.obs,
                                           sb.SR,
                                           sb.HD,
                                           sb.in_action,
                                           sb.eval
                                           )

                entropy = dist.entropy().mean()

                ratio = torch.exp(dist.log_prob(sb.action) - sb.log_prob)
                if self.value_type == 'single':
                    surr1 = (ratio.prod(dim=1) ** (1 / self.theta_k)) * sb.advantage
                    clamped = torch.clamp(ratio, 1.0 - self.clip_eps, 1.0 + self.clip_eps)
                    surr2 = (clamped.prod(dim=1) ** (1 / self.theta_k)) * sb.advantage
                else:
                    surr1 = ratio * sb.advantage
                    surr2 = torch.clamp(ratio, 1.0 - self.clip_eps, 1.0 + self.clip_eps) * sb.advantage
                policy_loss = -torch.min(surr1, surr2).mean()

                value_clipped = sb.value + torch.clamp(value - sb.value, -self.clip_eps, self.clip_eps)
                surr1 = (value - sb.returnn).pow(2)
                surr2 = (value_clipped - sb.returnn).pow(2)
                value_loss = torch.max(surr1, surr2).mean()

                loss = policy_loss - self.entropy_coef * entropy + self.value_loss_coef * value_loss

                # Update batch values

                batch_entropy += entropy.item()
                batch_value += value.mean().item()
                batch_policy_loss += policy_loss.item()
                batch_value_loss += value_loss.item()
                batch_loss += loss

                # Update actor-critic

                self.optimizer.zero_grad()
                batch_loss.backward()
                grad_norm = sum(p.grad.data.norm(2).item() ** 2 for p in self.acmodel.parameters()) ** 0.5
                torch.nn.utils.clip_grad_norm_(self.acmodel.parameters(), self.max_grad_norm)
                self.optimizer.step()

                # Update log values

                log_entropies.append(batch_entropy)
                log_values.append(batch_value)
                log_policy_losses.append(batch_policy_loss)
                log_value_losses.append(batch_value_loss)
                log_grad_norms.append(grad_norm)

        # Update pN

        if self.train_pN:
            obs, act = self.pN.env_shell.env2pred(exps.obs + [self.obs], exps.action) # including the last observation
            _,_,_ = self.pN.trainStep(obs, act, mask=exps.masks+[self.mask])

        # Log some values

        logs = {
            "entropy": np.mean(log_entropies),
            "value": np.mean(log_values),
            "policy_loss": np.mean(log_policy_losses),
            "value_loss": np.mean(log_value_losses),
            "grad_norm": np.mean(log_grad_norms)
        }

        return logs
    

    def next_experience(self):
        preprocessed_obs = self.preprocess_obss([self.obs], device=self.device)

        with torch.no_grad():
            dist, value = self.acmodel(preprocessed_obs,
                                       self.SR,
                                       self.hd,
                                       self.action,
                                       self.eval
                                       )
        action = dist.sample() # choose action based on SR from step t-1
        det_action = action.cpu().numpy()

        return action, dist, value, det_action
    

    def next_SR(self, act, obs):
        obs_pN, act_pN, hd = self.pN.env_shell.env2pred([obs]*(self.theta_k+1), act[0], hd_from='act')
        obs_pN, act_pN, hd = obs_pN.to(self.device), act_pN.to(self.device), hd.to(self.device)[None,:-1]
        with torch.no_grad(): # calculate SR for step t based on obs and action from step t-1
            _,_,SR = self.pN.predict(obs_pN, act_pN)
        if self.pastSR:
            SR = SR.permute(1,0,2)
        else:
            SR = SR.permute(1,0,2)[1][None]
        return SR, hd
    

    def init_SR(self):
        if self.pastSR:
            SR = torch.zeros((1,self.theta_k,self.pN.hidden_size), device=self.device)
        else:
            obs_pN, act_pN = self.pN.env_shell.env2pred([self.obs]*(self.theta_k+1), np.zeros(self.theta_k))
            act_pN = torch.zeros_like(act_pN)
            obs_pN, act_pN = obs_pN.to(self.device), act_pN.to(self.device)
            with torch.no_grad():
                _,_,SR = self.pN.predict(obs_pN, act_pN)
            if self.pastSR:
                SR = SR.permute(1,0,2)
            else:
                SR = SR.permute(1,0,2)[1][None]
        
        self.SR = SR

    def init_exp(self):
        self.obss = [None] * (self.num_frames)
        self.locs = [None] * (self.num_frames)
        self.masks = torch.zeros(self.num_frames, device=self.device)
        print('Masks done')
        self.actions = torch.zeros((self.num_frames, self.theta_k), device=self.device, dtype=torch.int)
        self.HDs = torch.zeros((self.num_frames, self.theta_k), device=self.device, dtype=torch.int)
        self.values = torch.zeros(self.num_frames, device=self.device) #TODO: adapt for multiple
        self.SRs = torch.zeros((self.num_frames, *self.SR.shape[1:]), device=self.device)
        self.evals = torch.zeros((self.num_frames, self.theta_k), device=self.device)
        print('Values done')
        self.rewards = torch.zeros(self.num_frames, device=self.device)
        self.advantages = torch.zeros(self.num_frames, device=self.device)
        print('Advantages done')
        self.log_probs = torch.zeros(self.num_frames, self.theta_k, device=self.device)
        self.int_rewards = torch.zeros(self.num_frames, device=self.device)
        self.loc_visits = np.zeros([self.env.width, self.env.height])
        self.loc_history = [np.zeros(np.sum(self.loc_mask))] * 5


class SingleThetaPPOalgo(PredictivePPOAlgo):
    def __init__(self, env, acmodel, predictiveNet=None, device=None, num_frames=None, discount=0.99, lr=0.001,
                 gae_lambda=0.95, entropy_coef=0.01, value_loss_coef=0.5, max_grad_norm=0.5, recurrence=1,
                 adam_eps=1e-8, clip_eps=0.2, epochs=4, batch_size=256, preprocess_obss=None, place_cells=None,
                 cann=None, train_pN=False, noise_mu=0, noise_std=0.03, intrinsic=False, k_int=1,
                 pastSR=False, eval_type='rewards', value_type='single'):
        self.theta_k = acmodel.seq_length
        self.hd = torch.zeros((1, self.theta_k), device=device, dtype=torch.int)
        self.action = torch.ones((1, self.theta_k), device=device, dtype=torch.int)*3 # 3 is the stop action
        self.eval = torch.zeros((1, self.theta_k), device=device, dtype=torch.float)
        assert eval_type in ['rewards', 'errors']
        self.eval_type = eval_type
        self.value_type = value_type
        super().__init__(env, acmodel, predictiveNet, device, num_frames, discount, lr, gae_lambda, entropy_coef,
                         value_loss_coef, max_grad_norm, recurrence, adam_eps, clip_eps, epochs, batch_size, preprocess_obss,
                         place_cells, cann, train_pN, noise_mu, noise_std, intrinsic, k_int, pastSR)

    def collect_experiences(self):
        """Collects rollouts and computes advantages.

        Returns
        -------
        exps : DictList
            Contains actions, rewards, advantages etc as attributes.
            Each attribute, e.g. `exps.reward` has a shape
            (self.num_frames, ...).
        logs : dict
            Useful stats about the training process, including the average
            reward, policy loss, value loss, etc.
        """

        for i in range(self.num_frames):
            # Do one agent-environment interaction

            self.action, dist, value, det_action = self.next_experience()

            obs, reward, terminated, truncated, _ = self.env.step(det_action[0,0])
            loc = self.agent_pos()
            done = terminated or truncated

            # Update spatial representation
            if self.pastSR:
                SR, hd = self.next_SR(det_action, self.obs)
                self.SRs[i] = self.SR # SR at step i is from step i-1 (empty at step 0)
                self.HDs[i] = self.hd
                self.hd = hd
            else:
                SR, hd = self.next_SR(det_action, obs)
                self.hd = hd
                self.SRs[i] = SR # SR at step i is from step i
                self.HDs[i] = self.hd

            # Update intrinsic rewards
            if self.intrinsic and any(self.ref):
                self.evals[i] = self.eval
                SRs = torch.cat((self.SR[0][None], SR), dim=0).cpu()
                # Calculate cosine similarity between SRs and reference SR
                errors = torch.tensor([cosine(SR, self.ref.squeeze().cpu()) for SR in SRs], device=self.device)
                # Calculate intrinsic rewards
                int_rewards = errors[:-1] - errors[1:]

                if self.eval_type == 'errors':
                    self.eval = errors[1:]
                else:
                    self.eval = int_rewards
            
            self.SR = SR

            # Update experiences values

            self.obss[i] = self.obs
            self.obs = obs
            self.locs[i] = self.loc
            self.loc = loc
            self.masks[i] = self.mask
            self.mask = 1 - done
            self.actions[i] = self.action
            self.values[i] = value
            self.rewards[i] = reward
            self.log_probs[i] = dist.log_prob(self.action)

            # Update log values

            self.log_episode_return += reward
            self.log_episode_reshaped_return += self.rewards[i]
            self.log_episode_num_frames += 1

            if done:
                if self.intrinsic and reward > 1e-5:
                    if self.pastSR:
                        _,_,_,det_action = self.next_experience()
                        SR,_ = self.next_SR(det_action, self.obs)
                    self.update_ref(SR[0])
                self.log_done_counter += 1
                self.log_return.append(self.log_episode_return)
                self.log_reshaped_return.append(self.log_episode_reshaped_return)
                self.log_num_frames.append(self.log_episode_num_frames)
                self.pN.reset_state(device=self.device)
                self.init_SR()
                self.obs = self.env.reset()
                self.action = torch.ones((1, self.theta_k),
                                          device=self.device,
                                          dtype=torch.int)*3
                self.eval = torch.zeros((1, self.theta_k),
                                        device=self.device,
                                        dtype=torch.float)
                self.hd = torch.zeros((1, self.theta_k),
                                      device=self.device,
                                      dtype=torch.int)
                self.log_episode_return = 0
                self.log_episode_reshaped_return = 0
                self.log_episode_num_frames = 0

        # Add advantage and return to experiences

        preprocessed_obs = self.preprocess_obss([self.obs], device=self.device)
        with torch.no_grad():
            _, next_value = self.acmodel(preprocessed_obs,
                                         SR=self.SR,
                                         HDs=self.hd,
                                         acts=self.action,
                                         values=self.eval)

        for i in reversed(range(self.num_frames)):
            next_mask = self.masks[i+1] if i < self.num_frames - 1 else self.mask
            next_value = self.values[i+1] if i < self.num_frames - 1 else next_value
            next_advantage = self.advantages[i+1] if i < self.num_frames - 1 else 0

            delta = self.rewards[i] + self.k_int * self.int_rewards[i] + self.discount * next_value * next_mask - self.values[i]
            self.advantages[i] = delta + self.discount * self.gae_lambda * next_advantage * next_mask

        exps = DictList()
        exps.obs = self.obss
        exps.SR = self.SRs
        exps.HD = self.HDs
        exps.eval = self.evals
        exps.action = self.actions
        exps.in_action = torch.cat((torch.ones((1, self.theta_k), device=self.device, dtype=torch.int),
                                    self.actions[:-1]), dim=0)
        exps.value = self.values
        exps.reward = self.rewards
        exps.advantage = self.advantages
        exps.returnn = exps.value + exps.advantage # approximates current and discounted future returns
        exps.log_prob = self.log_probs

        # Calculate locations entropy
        for loc in self.locs:
            self.loc_visits[loc] += 1
        self.loc_visits = self.loc_visits.flatten('F')[self.loc_mask]
        loc_entropy = entropy(self.loc_visits)
        
        self.loc_history.pop(0)
        self.loc_history.append(self.loc_visits)
        loc_entropy_5 = entropy(np.sum(self.loc_history, axis=0))
        self.loc_visits = np.zeros([self.env.env.grid.width, self.env.env.grid.height])

        # Preprocess experiences

        exps.obs = self.preprocess_obss(exps.obs, device=self.device)

        # Reset pN state
        if self.pN:
            self.pN.reset_state(device=self.device)

        # Log some values

        logs = {
            "return_per_episode": self.log_return,
            "reshaped_return_per_episode": self.log_reshaped_return,
            "num_frames_per_episode": self.log_num_frames,
            "num_frames": self.num_frames,
            "num_episodes": self.log_done_counter,
            "intrinsic_rewards": self.int_rewards.tolist(),
            "loc_entropy": loc_entropy,
            "loc_entropy_5": loc_entropy_5
        }

        self.log_return = []
        self.log_reshaped_return = []
        self.log_num_frames = []

        return exps, logs


    def update_parameters(self, exps):
        # Collect experiences

        for _ in range(self.epochs):
            # Initialize log values

            log_entropies = []
            log_values = []
            log_policy_losses = []
            log_value_losses = []
            log_grad_norms = []

            for inds in self._get_batches_starting_indexes():
                # Initialize batch values

                batch_entropy = 0
                batch_value = 0
                batch_policy_loss = 0
                batch_value_loss = 0
                batch_loss = 0

                # Create a sub-batch of experience

                sb = exps[inds]

                # Compute loss

                dist, value = self.acmodel(sb.obs,
                                           sb.SR,
                                           sb.HD,
                                           sb.in_action,
                                           sb.eval
                                           )

                entropy = dist.entropy()[:,0].mean()

                ratio = torch.exp(dist.log_prob(sb.action) - sb.log_prob)
                if self.value_type == 'single':
                    surr1 = ratio[:,0] * sb.advantage
                    clamped = torch.clamp(ratio, 1.0 - self.clip_eps, 1.0 + self.clip_eps)
                    surr2 = clamped[:,0] * sb.advantage

                policy_loss = -torch.min(surr1, surr2).mean()

                value_clipped = sb.value + torch.clamp(value - sb.value, -self.clip_eps, self.clip_eps)
                surr1 = (value - sb.returnn).pow(2)
                surr2 = (value_clipped - sb.returnn).pow(2)
                value_loss = torch.max(surr1, surr2).mean()

                loss = policy_loss - self.entropy_coef * entropy + self.value_loss_coef * value_loss

                # Update batch values

                batch_entropy += entropy.item()
                batch_value += value.mean().item()
                batch_policy_loss += policy_loss.item()
                batch_value_loss += value_loss.item()
                batch_loss += loss

                # Update actor-critic

                self.optimizer.zero_grad()
                batch_loss.backward()
                grad_norm = sum(p.grad.data.norm(2).item() ** 2 for p in self.acmodel.parameters()) ** 0.5
                torch.nn.utils.clip_grad_norm_(self.acmodel.parameters(), self.max_grad_norm)
                self.optimizer.step()

                # Update log values

                log_entropies.append(batch_entropy)
                log_values.append(batch_value)
                log_policy_losses.append(batch_policy_loss)
                log_value_losses.append(batch_value_loss)
                log_grad_norms.append(grad_norm)

        # Update pN

        if self.train_pN:
            obs, act = self.pN.env_shell.env2pred(exps.obs + [self.obs], exps.action) # including the last observation
            _,_,_ = self.pN.trainStep(obs, act, mask=exps.masks+[self.mask])

        # Log some values

        logs = {
            "entropy": np.mean(log_entropies),
            "value": np.mean(log_values),
            "policy_loss": np.mean(log_policy_losses),
            "value_loss": np.mean(log_value_losses),
            "grad_norm": np.mean(log_grad_norms)
        }

        return logs
    

    def next_experience(self):
        preprocessed_obs = self.preprocess_obss([self.obs], device=self.device)

        with torch.no_grad():
            dist, value = self.acmodel(preprocessed_obs,
                                       self.SR,
                                       self.hd,
                                       self.action,
                                       self.eval
                                       )
        action = dist.sample() # choose action based on SR from step t-1
        det_action = action.cpu().numpy()

        return action, dist, value, det_action
    

    def next_SR(self, act, obs):
        obs_pN, act_pN, hd = self.pN.env_shell.env2pred([obs]*(self.theta_k+1), act[0], hd_from='act')
        obs_pN, act_pN, hd = obs_pN.to(self.device), act_pN.to(self.device), hd.to(self.device)[None,:-1]
        with torch.no_grad(): # calculate SR for step t based on obs and action from step t-1
            _,_,SR = self.pN.predict(obs_pN, act_pN)
        SR = SR.permute(1,0,2)
        return SR, hd
    

    def init_SR(self):
        if self.pastSR:
            SR = torch.zeros((1,self.theta_k,self.pN.hidden_size), device=self.device)
        else:
            obs_pN, act_pN = self.pN.env_shell.env2pred([self.obs]*(self.theta_k+1), np.zeros(self.theta_k))
            act_pN = torch.zeros_like(act_pN)
            obs_pN, act_pN = obs_pN.to(self.device), act_pN.to(self.device)
            with torch.no_grad():
                _,_,SR = self.pN.predict(obs_pN, act_pN)
            SR = SR.permute(1,0,2)
        
        self.SR = SR

    def init_exp(self):
        self.obss = [None] * (self.num_frames)
        self.locs = [None] * (self.num_frames)
        self.masks = torch.zeros(self.num_frames, device=self.device)
        print('Masks done')
        self.actions = torch.zeros((self.num_frames, self.theta_k), device=self.device, dtype=torch.int)
        self.HDs = torch.zeros((self.num_frames, self.theta_k), device=self.device, dtype=torch.int)
        self.values = torch.zeros(self.num_frames, device=self.device) #TODO: adapt for multiple
        self.SRs = torch.zeros((self.num_frames, *self.SR.shape[1:]), device=self.device)
        self.evals = torch.zeros((self.num_frames, self.theta_k), device=self.device)
        print('Values done')
        self.rewards = torch.zeros(self.num_frames, device=self.device)
        self.advantages = torch.zeros(self.num_frames, device=self.device)
        print('Advantages done')
        self.log_probs = torch.zeros(self.num_frames, self.theta_k, device=self.device)
        self.int_rewards = torch.zeros(self.num_frames, device=self.device)
        self.loc_visits = np.zeros([self.env.width, self.env.height])
        self.loc_history = [np.zeros(np.sum(self.loc_mask))] * 5<|MERGE_RESOLUTION|>--- conflicted
+++ resolved
@@ -89,11 +89,7 @@
             self.loc_mask = self.env.loc_mask
         else:
             self.loc_mask = [x==None or x.can_overlap() for x in env.grid.grid]
-<<<<<<< HEAD
-        if self.pN is not None and 'thcyc' in str(self.pN.pRNN):
-=======
         if self.pN and 'thcyc' in str(self.pN.pRNN):
->>>>>>> 6a610e4d
             self.theta = True
             self.k = self.pN.pRNN.k + 1
         else:
